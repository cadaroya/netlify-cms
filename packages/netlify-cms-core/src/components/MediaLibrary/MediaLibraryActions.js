import React from 'react';
import PropTypes from 'prop-types';
import { css } from '@emotion/core';
import styled from '@emotion/styled';
import { FileUploadButton } from 'UI';
<<<<<<< HEAD
import { buttons, shadows } from 'netlify-cms-ui-legacy';
=======
import { buttons, shadows, zIndex } from 'netlify-cms-ui-default';
>>>>>>> 99071c14

const styles = {
  button: css`
    ${buttons.button};
    ${buttons.default};
    display: inline-block;
    margin-left: 15px;
    margin-right: 2px;

    &[disabled] {
      ${buttons.disabled};
      cursor: default;
    }
  `,
};

const ActionsContainer = styled.div`
  text-align: right;
`;

const StyledUploadButton = styled(FileUploadButton)`
  ${styles.button};
  ${buttons.gray};
  ${shadows.dropMain};
  margin-bottom: 0;

  span {
    font-size: 14px;
    font-weight: 500;
    display: flex;
    justify-content: center;
    align-items: center;
  }

  input {
    height: 0.1px;
    width: 0.1px;
    margin: 0;
    padding: 0;
    opacity: 0;
    overflow: hidden;
    position: absolute;
    z-index: ${zIndex.zIndex0};
    outline: none;
  }
`;

const DeleteButton = styled.button`
  ${styles.button};
  ${buttons.lightRed};
`;

const InsertButton = styled.button`
  ${styles.button};
  ${buttons.green};
`;

const LowerActionsContainer = styled.div`
  margin-top: 30px;
`;

const MediaLibraryActions = ({
  uploadButtonLabel,
  deleteButtonLabel,
  insertButtonLabel,
  uploadEnabled,
  deleteEnabled,
  insertEnabled,
  insertVisible,
  imagesOnly,
  onPersist,
  onDelete,
  onInsert,
}) => (
  <ActionsContainer>
    <StyledUploadButton
      label={uploadButtonLabel}
      imagesOnly={imagesOnly}
      onChange={onPersist}
      disabled={!uploadEnabled}
    />
    <LowerActionsContainer>
      <DeleteButton onClick={onDelete} disabled={!deleteEnabled}>
        {deleteButtonLabel}
      </DeleteButton>
      {!insertVisible ? null : (
        <InsertButton onClick={onInsert} disabled={!insertEnabled}>
          {insertButtonLabel}
        </InsertButton>
      )}
    </LowerActionsContainer>
  </ActionsContainer>
);

MediaLibraryActions.propTypes = {
  uploadButtonLabel: PropTypes.string.isRequired,
  deleteButtonLabel: PropTypes.string.isRequired,
  insertButtonLabel: PropTypes.string.isRequired,
  uploadEnabled: PropTypes.bool,
  deleteEnabled: PropTypes.bool,
  insertEnabled: PropTypes.bool,
  insertVisible: PropTypes.bool,
  imagesOnly: PropTypes.bool,
  onPersist: PropTypes.func.isRequired,
  onDelete: PropTypes.func.isRequired,
  onInsert: PropTypes.func.isRequired,
};

export default MediaLibraryActions;<|MERGE_RESOLUTION|>--- conflicted
+++ resolved
@@ -3,11 +3,7 @@
 import { css } from '@emotion/core';
 import styled from '@emotion/styled';
 import { FileUploadButton } from 'UI';
-<<<<<<< HEAD
-import { buttons, shadows } from 'netlify-cms-ui-legacy';
-=======
-import { buttons, shadows, zIndex } from 'netlify-cms-ui-default';
->>>>>>> 99071c14
+import { buttons, shadows, zIndex } from 'netlify-cms-ui-legacy';
 
 const styles = {
   button: css`
