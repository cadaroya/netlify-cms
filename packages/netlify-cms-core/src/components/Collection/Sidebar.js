--- conflicted
+++ resolved
@@ -5,12 +5,8 @@
 import { css } from '@emotion/core';
 import { translate } from 'react-polyglot';
 import { NavLink } from 'react-router-dom';
-<<<<<<< HEAD
-import { Icon, colors, colorsRaw, lengths } from 'netlify-cms-ui-legacy';
+import { Icon, colors, colorsRaw, lengths, zIndex } from 'netlify-cms-ui-legacy';
 import { Card } from 'netlify-cms-ui-default';
-=======
-import { Icon, components, colors, colorsRaw, lengths, zIndex } from 'netlify-cms-ui-legacy';
->>>>>>> 5a0da560
 import { searchCollections } from 'Actions/collections';
 
 const styles = {
