import PropTypes from 'prop-types';
import ImmutablePropTypes from 'react-immutable-proptypes';
import React from 'react';
import styled from '@emotion/styled';
import { translate } from 'react-polyglot';
import { Link } from 'react-router-dom';
<<<<<<< HEAD
import { components } from 'netlify-cms-ui-legacy';
import { Button, Icon, IconButton, ButtonGroup } from 'netlify-cms-ui-default';
import { VIEW_STYLE_LIST, VIEW_STYLE_GRID } from 'Constants/collectionViews';

const CollectionTopContainer = styled.div`
  margin-bottom: 1rem;
=======
import { components, buttons, shadows } from 'netlify-cms-ui-legacy';

const CollectionTopContainer = styled.div`
  ${components.cardTop};
  margin-bottom: 22px;
>>>>>>> 5a0da560
`;

const CollectionTopRow = styled.div`
  display: flex;
<<<<<<< HEAD
  margin-bottom: 0.5rem;
  align-items: flex-start;
=======
  align-items: center;
  justify-content: space-between;
>>>>>>> 5a0da560
`;
const CollectionTopHeader = styled.div`
  flex: 1;
`;
const CollectionTopTitle = styled.h1`
  ${components.cardTopHeading};
  line-height: 2rem;
  letter-spacing: -0.25px;
`;

const CollectionTopDescription = styled.p`
<<<<<<< HEAD
  color: ${({ theme }) => theme.color.lowEmphasis};
  font-size: 0.875rem;
  margin: 0.25rem 0 0 0;
`;
const ViewControls = styled(ButtonGroup)`
  margin-left: 1rem;
  margin-right: 1rem;
  flex-wrap: nowrap;
`;
const HeaderIcon = styled(Icon)`
  vertical-align: sub;
  margin-right: 0.5rem;
`;

const CollectionTop = ({
  collection,
  collectionLabel,
  collectionLabelSingular,
  collectionDescription,
  viewStyle,
  onChangeViewStyle,
  newEntryUrl,
  t,
}) => {
=======
  ${components.cardTopDescription};
  margin-bottom: 0;
`;

const getCollectionProps = collection => {
  const collectionLabel = collection.get('label');
  const collectionLabelSingular = collection.get('label_singular');
  const collectionDescription = collection.get('description');

  return {
    collectionLabel,
    collectionLabelSingular,
    collectionDescription,
  };
};

const CollectionTop = ({ collection, newEntryUrl, t }) => {
  const { collectionLabel, collectionLabelSingular, collectionDescription } = getCollectionProps(
    collection,
    t,
  );

>>>>>>> 5a0da560
  return (
    <CollectionTopContainer>
      <CollectionTopRow>
        <CollectionTopHeader>
          <CollectionTopTitle>
            <HeaderIcon name={collection.get('icon') || 'edit-3'} size="lg" />
            {collectionLabel}
          </CollectionTopTitle>
          {collectionDescription ? (
            <CollectionTopDescription>{collectionDescription}</CollectionTopDescription>
          ) : null}
        </CollectionTopHeader>
        <ViewControls>
          <IconButton
            icon="menu"
            active={viewStyle === VIEW_STYLE_LIST}
            onClick={() => onChangeViewStyle(VIEW_STYLE_LIST)}
          />
          <IconButton
            icon="grid"
            active={viewStyle === VIEW_STYLE_GRID}
            onClick={() => onChangeViewStyle(VIEW_STYLE_GRID)}
          />
        </ViewControls>
        {newEntryUrl ? (
          <Link to={newEntryUrl}>
            <Button icon="plus" primary to={newEntryUrl}>
              {t('collection.collectionTop.newButton', {
                collectionLabel: collectionLabelSingular || collectionLabel,
              })}
            </Button>
          </Link>
        ) : null}
      </CollectionTopRow>
<<<<<<< HEAD
=======
      {collectionDescription ? (
        <CollectionTopDescription>{collectionDescription}</CollectionTopDescription>
      ) : null}
>>>>>>> 5a0da560
    </CollectionTopContainer>
  );
};

CollectionTop.propTypes = {
  collection: ImmutablePropTypes.map.isRequired,
  newEntryUrl: PropTypes.string,
  t: PropTypes.func.isRequired,
};

export default translate()(CollectionTop);<|MERGE_RESOLUTION|>--- conflicted
+++ resolved
@@ -4,31 +4,18 @@
 import styled from '@emotion/styled';
 import { translate } from 'react-polyglot';
 import { Link } from 'react-router-dom';
-<<<<<<< HEAD
 import { components } from 'netlify-cms-ui-legacy';
 import { Button, Icon, IconButton, ButtonGroup } from 'netlify-cms-ui-default';
 import { VIEW_STYLE_LIST, VIEW_STYLE_GRID } from 'Constants/collectionViews';
 
 const CollectionTopContainer = styled.div`
   margin-bottom: 1rem;
-=======
-import { components, buttons, shadows } from 'netlify-cms-ui-legacy';
-
-const CollectionTopContainer = styled.div`
-  ${components.cardTop};
-  margin-bottom: 22px;
->>>>>>> 5a0da560
 `;
 
 const CollectionTopRow = styled.div`
   display: flex;
-<<<<<<< HEAD
   margin-bottom: 0.5rem;
   align-items: flex-start;
-=======
-  align-items: center;
-  justify-content: space-between;
->>>>>>> 5a0da560
 `;
 const CollectionTopHeader = styled.div`
   flex: 1;
@@ -40,7 +27,6 @@
 `;
 
 const CollectionTopDescription = styled.p`
-<<<<<<< HEAD
   color: ${({ theme }) => theme.color.lowEmphasis};
   font-size: 0.875rem;
   margin: 0.25rem 0 0 0;
@@ -65,30 +51,6 @@
   newEntryUrl,
   t,
 }) => {
-=======
-  ${components.cardTopDescription};
-  margin-bottom: 0;
-`;
-
-const getCollectionProps = collection => {
-  const collectionLabel = collection.get('label');
-  const collectionLabelSingular = collection.get('label_singular');
-  const collectionDescription = collection.get('description');
-
-  return {
-    collectionLabel,
-    collectionLabelSingular,
-    collectionDescription,
-  };
-};
-
-const CollectionTop = ({ collection, newEntryUrl, t }) => {
-  const { collectionLabel, collectionLabelSingular, collectionDescription } = getCollectionProps(
-    collection,
-    t,
-  );
-
->>>>>>> 5a0da560
   return (
     <CollectionTopContainer>
       <CollectionTopRow>
@@ -123,12 +85,6 @@
           </Link>
         ) : null}
       </CollectionTopRow>
-<<<<<<< HEAD
-=======
-      {collectionDescription ? (
-        <CollectionTopDescription>{collectionDescription}</CollectionTopDescription>
-      ) : null}
->>>>>>> 5a0da560
     </CollectionTopContainer>
   );
 };
