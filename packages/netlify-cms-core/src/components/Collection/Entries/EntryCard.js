import React from 'react';
import styled from '@emotion/styled';
import { connect } from 'react-redux';
import { boundGetAsset } from 'Actions/media';
import { Link } from 'react-router-dom';
<<<<<<< HEAD
import { colors, colorsRaw, components, lengths, Asset } from 'netlify-cms-ui-legacy';
=======
import { colors, colorsRaw, components, lengths } from 'netlify-cms-ui-default';
>>>>>>> e0b12468
import { VIEW_STYLE_LIST, VIEW_STYLE_GRID } from 'Constants/collectionViews';
import { summaryFormatter } from 'Lib/formatters';
import { keyToPathArray } from 'Lib/stringTemplate';
import { selectIsLoadingAsset } from 'Reducers/medias';

const ListCard = styled.li`
  ${components.card};
  width: ${lengths.topCardWidth};
  margin-left: 12px;
  margin-bottom: 16px;
  overflow: hidden;
`;

const ListCardLink = styled(Link)`
  display: block;
  max-width: 100%;
  padding: 16px 22px;
  &:hover {
    background-color: ${colors.foreground};
  }
`;

const GridCard = styled.li`
  ${components.card};
  flex: 0 0 335px;
  height: 240px;
  overflow: hidden;
  margin-left: 12px;
  margin-bottom: 16px;
`;

const GridCardLink = styled(Link)`
  display: block;
  &,
  &:hover {
    background-color: ${colors.foreground};
    color: ${colors.text};
  }
`;

const CollectionLabel = styled.h2`
  font-size: 12px;
  color: ${colors.textLead};
  text-transform: uppercase;
`;

const ListCardTitle = styled.h2`
  margin-bottom: 0;
`;

const CardHeading = styled.h2`
  margin: 0 0 2px;
`;

const CardBody = styled.div`
  padding: 16px 22px;
  height: 90px;
  position: relative;
  margin-bottom: ${props => props.hasImage && 0};

  &:after {
    content: '';
    position: absolute;
    display: block;
    z-index: 1;
    bottom: 0;
    left: -20%;
    height: 140%;
    width: 140%;
    box-shadow: inset 0 -15px 24px ${colorsRaw.white};
  }
`;

const CardImage = styled.div`
  background-image: url(${props => props.src});
  background-position: center center;
  background-size: cover;
  background-repeat: no-repeat;
  height: 150px;
`;

const EntryCard = ({
  path,
  summary,
  image,
  imageField,
  collectionLabel,
  viewStyle = VIEW_STYLE_LIST,
  getAsset,
}) => {
  if (viewStyle === VIEW_STYLE_LIST) {
    return (
      <ListCard>
        <ListCardLink to={path}>
          {collectionLabel ? <CollectionLabel>{collectionLabel}</CollectionLabel> : null}
          <ListCardTitle>{summary}</ListCardTitle>
        </ListCardLink>
      </ListCard>
    );
  }

  const asset = getAsset(image, imageField);
  const src = asset.toString();

  if (viewStyle === VIEW_STYLE_GRID) {
    return (
      <GridCard>
        <GridCardLink to={path}>
          <CardBody hasImage={image}>
            {collectionLabel ? <CollectionLabel>{collectionLabel}</CollectionLabel> : null}
            <CardHeading>{summary}</CardHeading>
          </CardBody>
          {image ? <CardImage src={src} /> : null}
        </GridCardLink>
      </GridCard>
    );
  }
};

const mapStateToProps = (state, ownProps) => {
  const { entry, inferedFields, collection } = ownProps;
  const label = entry.get('label');
  const entryData = entry.get('data');
  const defaultTitle =
    label ||
    (inferedFields.titleField && entryData.getIn(keyToPathArray(inferedFields.titleField)));
  const summaryTemplate = collection.get('summary');
  const summary = summaryTemplate
    ? summaryFormatter(summaryTemplate, entry, collection)
    : defaultTitle;

  let image = entryData.get(inferedFields.imageField);
  if (image) {
    image = encodeURI(image);
  }

  const isLoadingAsset = selectIsLoadingAsset(state.medias);

  return {
    summary,
    path: `/collections/${collection.get('name')}/entries/${entry.get('slug')}`,
    image,
    imageFolder: collection
      .get('fields')
      ?.find(f => f.get('name') === inferedFields.imageField && f.get('widget') === 'image'),
    isLoadingAsset,
  };
};

const mapDispatchToProps = dispatch => {
  return {
    boundGetAsset: (collection, entry) => boundGetAsset(dispatch, collection, entry),
  };
};

const mergeProps = (stateProps, dispatchProps, ownProps) => {
  return {
    ...stateProps,
    ...dispatchProps,
    ...ownProps,
    getAsset: dispatchProps.boundGetAsset(ownProps.collection, ownProps.entry),
  };
};

const ConnectedEntryCard = connect(mapStateToProps, mapDispatchToProps, mergeProps)(EntryCard);

export default ConnectedEntryCard;<|MERGE_RESOLUTION|>--- conflicted
+++ resolved
@@ -3,11 +3,7 @@
 import { connect } from 'react-redux';
 import { boundGetAsset } from 'Actions/media';
 import { Link } from 'react-router-dom';
-<<<<<<< HEAD
-import { colors, colorsRaw, components, lengths, Asset } from 'netlify-cms-ui-legacy';
-=======
-import { colors, colorsRaw, components, lengths } from 'netlify-cms-ui-default';
->>>>>>> e0b12468
+import { colors, colorsRaw, components, lengths } from 'netlify-cms-ui-legacy';
 import { VIEW_STYLE_LIST, VIEW_STYLE_GRID } from 'Constants/collectionViews';
 import { summaryFormatter } from 'Lib/formatters';
 import { keyToPathArray } from 'Lib/stringTemplate';
