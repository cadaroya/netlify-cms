--- conflicted
+++ resolved
@@ -9,12 +9,8 @@
   colors,
   colorsRaw,
   lengths,
-<<<<<<< HEAD
+  zIndex,
 } from 'netlify-cms-ui-legacy';
-=======
-  zIndex,
-} from 'netlify-cms-ui-default';
->>>>>>> 99071c14
 
 const LoginButton = styled.button`
   ${buttons.button};
