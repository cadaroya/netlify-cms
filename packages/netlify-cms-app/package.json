{
  "name": "netlify-cms-app",
  "description": "An extensible, open source, Git-based, React CMS for static sites. Reusable congiuration with React as peer.",
  "version": "2.12.8",
  "homepage": "https://www.netlifycms.org",
  "repository": "https://github.com/netlify/netlify-cms/tree/master/packages/netlify-cms-app",
  "bugs": "https://github.com/netlify/netlify-cms/issues",
  "main": "dist/netlify-cms-app.js",
  "files": [
    "src/",
    "dist/",
    "index.d.ts"
  ],
  "types": "index.d.ts",
  "scripts": {
    "develop": "yarn build:esm --watch",
    "build": "cross-env NODE_ENV=production webpack",
    "build:esm": "cross-env NODE_ENV=esm babel src --out-dir dist/esm --ignore \"**/__tests__\" --root-mode upward"
  },
  "keywords": [
    "netlify",
    "cms",
    "content editing",
    "static site generators",
    "jamstack"
  ],
  "license": "MIT",
  "dependencies": {
    "@emotion/core": "^10.0.9",
    "@emotion/styled": "^10.0.9",
    "immutable": "^3.7.6",
    "lodash": "^4.17.11",
    "moment": "^2.24.0",
    "netlify-cms-backend-bitbucket": "^2.11.3",
    "netlify-cms-backend-git-gateway": "^2.10.2",
    "netlify-cms-backend-github": "^2.10.4",
    "netlify-cms-backend-gitlab": "^2.8.3",
    "netlify-cms-backend-test": "^2.8.1",
    "netlify-cms-core": "^2.24.3",
    "netlify-cms-editor-component-image": "^2.6.2",
<<<<<<< HEAD
    "netlify-cms-lib-auth": "^2.2.7",
    "netlify-cms-ui-default": "1.0.0",
    "netlify-cms-lib-util": "^2.9.0",
    "netlify-cms-locales": "^1.10.0",
    "netlify-cms-ui-legacy": "^2.9.3",
=======
    "netlify-cms-lib-auth": "^2.2.8",
    "netlify-cms-lib-util": "^2.9.2",
    "netlify-cms-locales": "^1.11.0",
    "netlify-cms-ui-default": "^2.10.0",
>>>>>>> 99071c14
    "netlify-cms-widget-boolean": "^2.3.0",
    "netlify-cms-widget-code": "^1.1.4",
    "netlify-cms-widget-date": "^2.5.0",
    "netlify-cms-widget-datetime": "^2.4.0",
    "netlify-cms-widget-file": "^2.6.4",
    "netlify-cms-widget-image": "^2.6.2",
    "netlify-cms-widget-list": "^2.4.3",
    "netlify-cms-widget-map": "^1.3.3",
    "netlify-cms-widget-markdown": "^2.11.0",
    "netlify-cms-widget-number": "^2.3.5",
    "netlify-cms-widget-object": "^2.3.1",
    "netlify-cms-widget-relation": "^2.5.2",
    "netlify-cms-widget-select": "^2.5.1",
    "netlify-cms-widget-string": "^2.2.3",
    "netlify-cms-widget-text": "^2.3.0",
    "prop-types": "^15.7.2",
    "react-immutable-proptypes": "^2.1.0",
    "uuid": "^3.3.2"
  },
  "peerDependencies": {
    "react": "^16.8.4",
    "react-dom": "^16.8.4"
  },
  "incrementToForceBump": 2
}<|MERGE_RESOLUTION|>--- conflicted
+++ resolved
@@ -38,18 +38,11 @@
     "netlify-cms-backend-test": "^2.8.1",
     "netlify-cms-core": "^2.24.3",
     "netlify-cms-editor-component-image": "^2.6.2",
-<<<<<<< HEAD
     "netlify-cms-lib-auth": "^2.2.7",
     "netlify-cms-ui-default": "1.0.0",
     "netlify-cms-lib-util": "^2.9.0",
     "netlify-cms-locales": "^1.10.0",
-    "netlify-cms-ui-legacy": "^2.9.3",
-=======
-    "netlify-cms-lib-auth": "^2.2.8",
-    "netlify-cms-lib-util": "^2.9.2",
-    "netlify-cms-locales": "^1.11.0",
-    "netlify-cms-ui-default": "^2.10.0",
->>>>>>> 99071c14
+    "netlify-cms-ui-legacy": "^2.10.0",
     "netlify-cms-widget-boolean": "^2.3.0",
     "netlify-cms-widget-code": "^1.1.4",
     "netlify-cms-widget-date": "^2.5.0",
