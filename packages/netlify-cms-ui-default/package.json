--- conflicted
+++ resolved
@@ -1,11 +1,7 @@
 {
   "name": "netlify-cms-ui-default",
   "description": "Default UI components for Netlify CMS.",
-<<<<<<< HEAD
-  "version": "0.0.1",
-=======
-  "version": "2.9.1",
->>>>>>> e0b12468
+  "version": "1.0.0",
   "repository": "https://github.com/netlify/netlify-cms/tree/master/packages/netlify-cms-ui-default",
   "bugs": "https://github.com/netlify/netlify-cms/issues",
   "license": "MIT",
